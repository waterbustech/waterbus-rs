use std::time::{Duration, Instant};
use std::{
    sync::{
        atomic::{AtomicU8, Ordering},
        Arc,
    },
    thread,
};

use dashmap::DashMap;
use parking_lot::RwLock;
use std::sync::mpsc::{self, Receiver};
use str0m::{
    change::SdpOffer,
    media::{Direction, KeyframeRequestKind, MediaData, MediaKind, Mid, Rid},
    Event, IceConnectionState, Rtc,
};
use tokio_util::sync::CancellationToken;

use crate::{
<<<<<<< HEAD
    errors::RtcError,
=======
    services::udp_socket_manager::UdpSocketManager,
>>>>>>> 5b0f0594
    models::{
        callbacks::{IceCandidateHandler, JoinedHandler},
        connection_type::ConnectionType,
        streaming_protocol::StreamingProtocol,
<<<<<<< HEAD
    },
=======
        params::{IceCandidateCallback, JoinedCallback, RtcManagerConfigs},
        quality::TrackQuality,
    },
    errors::RtcError,
    services::quality_manager::{QualityManager, NetworkConditions},
>>>>>>> 5b0f0594
};

use super::{subscriber::Subscriber, track::Track};
use crate::utils::udp_runtime::RtcUdpRuntime;

#[derive(Debug, Clone)]
pub struct SimulcastLayer {
    pub quality: TrackQuality,
    pub ssrc: u32,
    pub width: u32,
    pub height: u32,
    pub framerate: u32,
    pub bitrate: u32,
    pub is_active: bool,
}

pub struct Publisher {
    pub participant_id: String,
    pub room_id: String,
    pub rtc: Arc<RwLock<Rtc>>,
    pub connection_type: AtomicU8,
    pub cancel_token: CancellationToken,
    pub subscribers: Arc<DashMap<String, Arc<Subscriber>>>,
    pub tracks: Arc<DashMap<String, Arc<Track>>>,
    pub is_video_enabled: Arc<AtomicU8>,
    pub is_audio_enabled: Arc<AtomicU8>,
    pub is_e2ee_enabled: Arc<AtomicU8>,
    pub streaming_protocol: StreamingProtocol,
<<<<<<< HEAD
    // pub track_event_sender: Option<mpsc::UnboundedSender<TrackSubscribedMessage>>,
    // pub track_event_receiver: Option<mpsc::UnboundedReceiver<TrackSubscribedMessage>>,
    // pub ice_handler: Option<I>,
    // pub joined_handler: Option<J>,
    // Map incoming mid -> kind, populated on MediaAdded
    pub incoming_mid_kind: Arc<DashMap<Mid, MediaKind>>,
    // Throttle keyframe requests per mid
    pub last_kf_req: Arc<DashMap<Mid, Instant>>,
=======
    pub track_event_sender: Option<mpsc::UnboundedSender<TrackSubscribedMessage>>,
    pub track_event_receiver: Option<mpsc::UnboundedReceiver<TrackSubscribedMessage>>,
    pub ice_candidate_callback: Option<IceCandidateCallback>,
    pub joined_callback: Option<JoinedCallback>,
    pub quality_manager: Arc<QualityManager>,
    /// Simulcast layers: High, Medium, Low quality streams
    pub simulcast_layers: Arc<DashMap<TrackQuality, SimulcastLayer>>,
    /// Shared UDP socket manager
    pub udp: Arc<RwLock<UdpSocketManager>>,
>>>>>>> 5b0f0594
}

impl Publisher {
    pub fn new<I, J>(
        participant_id: String,
        room_id: String,
        connection_type: ConnectionType,
        is_video_enabled: bool,
        is_audio_enabled: bool,
        is_e2ee_enabled: bool,
        streaming_protocol: StreamingProtocol,
<<<<<<< HEAD
        ice_handler: I,
        joined_handler: J,
    ) -> Result<Arc<Self>, RtcError>
    where
        I: IceCandidateHandler,
        J: JoinedHandler + Clone,
    {
=======
        ice_candidate_callback: IceCandidateCallback,
        joined_callback: JoinedCallback,
        configs: RtcManagerConfigs,
        udp: Arc<RwLock<UdpSocketManager>>,
    ) -> Result<Arc<Self>, RtcError> {
>>>>>>> 5b0f0594
        // Create str0m RTC instance
        let mut rtc = Rtc::builder().build();

        // Add local candidate from the shared UDP socket (chat.rs style)
        let candidate = udp.read().create_host_candidate()?;
        rtc.add_local_candidate(candidate);

        // Create event channel for runtime -> publisher
        let (event_tx, event_rx) = mpsc::sync_channel(1);

        // Initialize simulcast layers
        let simulcast_layers = Arc::new(DashMap::new());

        // Add default simulcast layers for video
        if is_video_enabled {
            simulcast_layers.insert(TrackQuality::High, SimulcastLayer {
                quality: TrackQuality::High,
                ssrc: 0, // Will be set when media is added
                width: 1920,
                height: 1080,
                framerate: 30,
                bitrate: 2_000_000, // 2 Mbps
                is_active: true,
            });

            simulcast_layers.insert(TrackQuality::Medium, SimulcastLayer {
                quality: TrackQuality::Medium,
                ssrc: 0, // Will be set when media is added
                width: 1280,
                height: 720,
                framerate: 30,
                bitrate: 1_000_000, // 1 Mbps
                is_active: true,
            });

            simulcast_layers.insert(TrackQuality::Low, SimulcastLayer {
                quality: TrackQuality::Low,
                ssrc: 0, // Will be set when media is added
                width: 640,
                height: 360,
                framerate: 15,
                bitrate: 300_000, // 300 Kbps
                is_active: true,
            });
        }

        let publisher = Arc::new(Self {
            participant_id,
            room_id,
            rtc: Arc::new(RwLock::new(rtc)),
            connection_type: AtomicU8::new(connection_type.into()),
            cancel_token: CancellationToken::new(),
            subscribers: Arc::new(DashMap::new()),
            tracks: Arc::new(DashMap::new()),
            is_video_enabled: Arc::new(AtomicU8::new(if is_video_enabled { 1 } else { 0 })),
            is_audio_enabled: Arc::new(AtomicU8::new(if is_audio_enabled { 1 } else { 0 })),
            is_e2ee_enabled: Arc::new(AtomicU8::new(if is_e2ee_enabled { 1 } else { 0 })),
            streaming_protocol,
<<<<<<< HEAD
            // track_event_sender: Some(track_event_sender),
            // track_event_receiver: Some(track_event_receiver),
            // ice_handler: Some(ice_handler),
            // joined_handler: Some(joined_handler),
            incoming_mid_kind: Arc::new(DashMap::new()),
            last_kf_req: Arc::new(DashMap::new()),
=======
            track_event_sender: Some(track_event_sender),
            track_event_receiver: Some(track_event_receiver),
            ice_candidate_callback: Some(ice_candidate_callback),
            joined_callback: Some(joined_callback),
            quality_manager: Arc::new(QualityManager::new()),
            simulcast_layers,
            udp,
>>>>>>> 5b0f0594
        });

        // Register with global UDP runtime
        let runtime = RtcUdpRuntime::global();
        runtime
            .register_rtc(
                format!("pub:{}:{}", publisher.participant_id, publisher.room_id),
                Arc::clone(&publisher.rtc),
                event_tx,
            )
            .ok();

        // Announce host candidate to the client via callback
        if let (Some(cb), Some(host)) =
            (Some(ice_handler), RtcUdpRuntime::global().host_candidate())
        {
            let ice = crate::utils::ice_utils::IceUtils::convert_from_str0m_candidate(
                &host,
                Some("0".to_string()),
                Some(0),
            );
            cb.handle_candidate(ice);
        }

        // Start the RTC event loop (events from runtime)
        let publisher_clone = Arc::clone(&publisher);
        thread::spawn(move || {
            publisher_clone.run_event_loop(event_rx, joined_handler);
        });

        Ok(publisher)
    }

    pub fn handle_offer(&self, offer_sdp: String) -> Result<String, RtcError> {
<<<<<<< HEAD
=======
        tracing::info!("handle_offer: {}", offer_sdp.len());
>>>>>>> 5b0f0594
        let mut rtc = self.rtc.write();

        // Parse and set remote offer
        let offer: str0m::change::SdpOffer =
<<<<<<< HEAD
            SdpOffer::from_sdp_string(&offer_sdp).map_err(|_| RtcError::FailedToSetSdp)?;
=======
            str0m::change::SdpOffer::from_sdp_string(&offer_sdp).map_err(|_| RtcError::FailedToSetSdp)?;

        tracing::info!("parsed offer");
>>>>>>> 5b0f0594

        let answer = rtc
            .sdp_api()
            .accept_offer(offer)
            .map_err(|e| RtcError::Str0mError(e))?;

        tracing::info!("accepted offer");

        // Convert answer to SDP string
        let answer_sdp = answer.to_sdp_string();

        Ok(answer_sdp)
    }

    pub fn create_offer(&self) -> Result<String, RtcError> {
        let mut rtc = self.rtc.write();

        // Add media tracks based on enabled flags
        let mut changes = rtc.sdp_api();

        if self.is_video_enabled.load(Ordering::Relaxed) == 1 {
            let _video_mid =
                changes.add_media(MediaKind::Video, Direction::SendRecv, None, None, None);
        }

        if self.is_audio_enabled.load(Ordering::Relaxed) == 1 {
            let _audio_mid =
                changes.add_media(MediaKind::Audio, Direction::SendRecv, None, None, None);
        }

<<<<<<< HEAD
        let (offer, _pending) = changes.apply().ok_or(RtcError::FailedToCreateOffer)?;
=======
        let (offer, _pending) = changes.apply()
            .ok_or(RtcError::FailedToCreateOffer)?;

        // Convert offer to SDP string
        let offer_sdp = offer.to_sdp_string();
>>>>>>> 5b0f0594

        // Return SDP string in standard format
        Ok(offer.to_sdp_string())
    }

    pub fn add_subscriber(&self, subscriber_id: String, subscriber: Arc<Subscriber>) {
        self.subscribers.insert(subscriber_id, subscriber);

        // Notify subscriber about available tracks
        for track_entry in self.tracks.iter() {
            let _track = track_entry.value();
            // TODO: Send track information to subscriber
        }
    }

    pub fn remove_subscriber(&self, subscriber_id: &str) {
        self.subscribers.remove(subscriber_id);
    }

    pub fn get_subscribers(&self) -> Vec<Arc<Subscriber>> {
        self.subscribers
            .iter()
            .map(|entry| Arc::clone(entry.value()))
            .collect()
    }

    pub fn set_video_enabled(&self, enabled: bool) {
        self.is_video_enabled
            .store(if enabled { 1 } else { 0 }, Ordering::Relaxed);
        // TODO: Update RTC session to enable/disable video
    }

    pub fn set_audio_enabled(&self, enabled: bool) {
        self.is_audio_enabled
            .store(if enabled { 1 } else { 0 }, Ordering::Relaxed);
        // TODO: Update RTC session to enable/disable audio
    }

    pub fn set_e2ee_enabled(&self, enabled: bool) {
        self.is_e2ee_enabled
            .store(if enabled { 1 } else { 0 }, Ordering::Relaxed);
    }

    pub fn close(&self) {
        self.cancel_token.cancel();
        self.subscribers.clear();
        self.tracks.clear();
    }

<<<<<<< HEAD
    fn run_event_loop<J>(self: Arc<Self>, rx: Receiver<Event>, joined_handler: J)
    where
        J: JoinedHandler + Clone,
    {
        while let Ok(event) = rx.recv() {
            self.handle_rtc_event(event, joined_handler.clone());
            if self.cancel_token.is_cancelled() {
                break;
            }
=======
    /// Update network conditions for quality adaptation
    pub fn update_network_conditions(&self, conditions: NetworkConditions) {
        self.quality_manager.update_network_conditions(conditions);

        // Check if quality change is needed
        if let Some(recommendation) = self.quality_manager.get_quality_recommendation() {
            tracing::info!("Quality change recommended: {:?} -> {:?} (reason: {:?})",
                         recommendation.from_quality, recommendation.to_quality, recommendation.reason);

            // Apply quality change to all subscribers
            self.apply_quality_change_to_subscribers(recommendation.to_quality);
        }
    }

    /// Apply quality change to all subscribers
    fn apply_quality_change_to_subscribers(&self, target_quality: TrackQuality) {
        for subscriber_entry in self.subscribers.iter() {
            let subscriber = subscriber_entry.value();
            subscriber.set_preferred_quality(target_quality);
        }
    }

    /// Get available simulcast layers
    pub fn get_simulcast_layers(&self) -> Vec<SimulcastLayer> {
        self.simulcast_layers.iter()
            .map(|entry| entry.value().clone())
            .collect()
    }

    /// Enable/disable a specific simulcast layer
    pub fn set_simulcast_layer_active(&self, quality: TrackQuality, active: bool) {
        if let Some(mut layer) = self.simulcast_layers.get_mut(&quality) {
            layer.is_active = active;
            tracing::info!("Simulcast layer {:?} set to active: {}", quality, active);
        }
    }

    /// Get the best available simulcast layer for a subscriber
    pub fn get_best_layer_for_subscriber(&self, subscriber_quality: TrackQuality) -> Option<SimulcastLayer> {
        // Try to find the requested quality first
        if let Some(layer) = self.simulcast_layers.get(&subscriber_quality) {
            if layer.is_active {
                return Some(layer.clone());
            }
        }

        // Fall back to lower quality if requested is not available
        let fallback_order = match subscriber_quality {
            TrackQuality::High => vec![TrackQuality::Medium, TrackQuality::Low],
            TrackQuality::Medium => vec![TrackQuality::Low, TrackQuality::High],
            TrackQuality::Low => vec![TrackQuality::Medium, TrackQuality::High],
        };

        for quality in fallback_order {
            if let Some(layer) = self.simulcast_layers.get(&quality) {
                if layer.is_active {
                    return Some(layer.clone());
                }
            }
        }

        None
    }

    async fn run_rtc_loop(&self) {
        let mut last_timeout = Instant::now();
        
        loop {
            if self.cancel_token.is_cancelled() {
                break;
            }

            let output = {
                let mut rtc = self.rtc.write();
                rtc.poll_output()
            };

            match output {
                Ok(Output::Timeout(timeout)) => {
                    let now = Instant::now();
                    if now >= timeout {
                        last_timeout = now;
                        let mut rtc = self.rtc.write();
                        let _ = rtc.handle_input(Input::Timeout(now));
                    }
                }
                Ok(Output::Transmit(transmit)) => {
                    // Register mapping from remote addr -> this RTC, like str0m chat.rs
                    let dest = transmit.destination;
                    self.udp.read().register_rtc(dest, self.rtc.clone());

                    // Send data to network via shared UDP socket
                    if let Err(e) = self.udp.read().send_transmit(transmit) {
                        tracing::error!("Failed to send transmit: {}", e);
                    }
                }
                Ok(Output::Event(event)) => {
                    self.handle_rtc_event(event).await;
                }
                Err(e) => {
                    tracing::error!("RTC error: {:?}", e);
                    break;
                }
            }

            // Small delay to prevent busy loop
            tokio::time::sleep(Duration::from_millis(1)).await;
>>>>>>> 5b0f0594
        }
    }

    fn handle_rtc_event<J>(&self, event: Event, joined_handler: J)
    where
        J: JoinedHandler,
    {
        match event {
            Event::Connected => {
                tracing::info!("Publisher {} connected", self.participant_id);
                joined_handler.handle_joined(true);
            }
            Event::IceConnectionStateChange(state) => {
                tracing::debug!("ICE connection state changed: {:?}", state);
                if matches!(state, IceConnectionState::Disconnected) {
                    tracing::info!("Publisher {} disconnected", self.participant_id);
                }
            }

            Event::MediaAdded(media) => {
                tracing::info!("Media added: {:?}", media);
                // Track kind for incoming mid
                self.incoming_mid_kind.insert(media.mid, media.kind);
                // TODO: Create track and notify subscribers
            }
            Event::MediaData(data) => {
                // Ask for keyframe if stream is not contiguous (helps new subscribers)
                self.request_keyframe_throttled(&data);

                // Forward media data to subscribers
                self.forward_media_to_subscribers(data);
            }
            Event::RtpPacket(packet) => {
                // Forward RTP packet to subscribers
                self.forward_rtp_to_subscribers(packet).await;
            }
            Event::RtcpPacket(rtcp) => {
                // Handle RTCP feedback for quality adaptation
                self.handle_rtcp_feedback(&rtcp).await;
            }
            _ => {
                tracing::debug!("Unhandled RTC event: {:?}", event);
            }
        }
    }

<<<<<<< HEAD
    fn forward_media_to_subscribers(&self, media_data: MediaData) {
        if media_data.rid.is_some() && media_data.rid != Some(Rid::from("h")) {
            return;
        }

        // For each subscriber, write the incoming media into its corresponding send-only mid
        for entry in self.subscribers.iter() {
            let subscriber = entry.value();

            let Some(kind) = self
                .incoming_mid_kind
                .get(&media_data.mid)
                .map(|v| *v.value())
            else {
                continue;
            };

            let Some(mid_out) = subscriber.get_send_mid(kind) else {
                continue;
            };
            let mut rtc = subscriber.rtc.write();
            if let Some(writer) = rtc.writer(mid_out) {
                if let Some(pt) = writer.match_params(media_data.params) {
                    // Errors will disconnect the subscriber's rtc; we just log and continue
                    if let Err(e) = writer.write(
                        pt,
                        media_data.network_time,
                        media_data.time,
                        media_data.data.clone(),
                    ) {
                        tracing::warn!(
                            "Forward write failed for subscriber {}: {:?}",
                            subscriber.participant_id,
                            e
                        );
                    }
                }
            }
        }
    }

    fn request_keyframe_throttled(&self, data: &MediaData) {
        if data.contiguous {
            return;
        }
        let Some(kind) = self.incoming_mid_kind.get(&data.mid).map(|v| *v.value()) else {
            return;
        };
        if kind != MediaKind::Video {
            return;
        }

        let now = Instant::now();
        if let Some(last) = self.last_kf_req.get(&data.mid) {
            if now.duration_since(*last.value()) < Duration::from_secs(1) {
                return;
            }
        }
        self.last_kf_req.insert(data.mid, now);

        let mut rtc = self.rtc.write();
        if let Some(mut writer) = rtc.writer(data.mid) {
            let _ = writer.request_keyframe(data.rid, KeyframeRequestKind::Fir);
=======
    async fn forward_media_to_subscribers(&self, media_data: str0m::media::MediaData) {
        // Forward media data to all subscribers based on their preferred quality
        tracing::debug!("Forwarding media data: {} bytes to {} subscribers",
                       media_data.data.len(), self.subscribers.len());

        for subscriber_entry in self.subscribers.iter() {
            let subscriber = subscriber_entry.value();
            let subscriber_quality = subscriber.get_preferred_quality();

            // Get the best available simulcast layer for this subscriber
            if let Some(layer) = self.get_best_layer_for_subscriber(subscriber_quality) {
                tracing::debug!("Forwarding {:?} quality layer to subscriber {}",
                              layer.quality, subscriber.participant_id);

                // Send media data to subscriber's RTC instance
                {
                    let mut subscriber_rtc = subscriber.rtc.write();

                    // Create input for the subscriber's RTC instance
                    let input = str0m::Input::Receive(
                        std::time::Instant::now(),
                        str0m::net::Receive {
                            source: "127.0.0.1:0".parse().unwrap(), // Placeholder source
                            destination: "127.0.0.1:0".parse().unwrap(), // Placeholder destination
                            contents: media_data.data.clone(),
                        }
                    );

                    if let Err(e) = subscriber_rtc.handle_input(input) {
                        tracing::error!("Failed to forward media to subscriber {}: {}",
                                      subscriber.participant_id, e);
                    }
                }
            } else {
                tracing::warn!("No suitable simulcast layer available for subscriber {} (requested: {:?})",
                             subscriber.participant_id, subscriber_quality);
            }
>>>>>>> 5b0f0594
        }
    }

    async fn forward_rtp_to_subscribers(&self, rtp_packet: str0m::rtp::RtpPacket) {
        // Forward RTP packet to subscribers based on simulcast layer matching
        tracing::debug!("Forwarding RTP packet: SSRC={}, PT={} to {} subscribers",
                       rtp_packet.header.ssrc, rtp_packet.header.payload_type, self.subscribers.len());

        // Find which simulcast layer this RTP packet belongs to
        let packet_layer = self.find_simulcast_layer_by_ssrc(rtp_packet.header.ssrc);

        for subscriber_entry in self.subscribers.iter() {
            let subscriber = subscriber_entry.value();
            let subscriber_quality = subscriber.get_preferred_quality();

            // Check if this RTP packet matches the subscriber's preferred quality
            let should_forward = if let Some(layer) = &packet_layer {
                // Forward if the packet's layer matches subscriber's preference or is the best available
                layer.quality == subscriber_quality ||
                self.get_best_layer_for_subscriber(subscriber_quality)
                    .map(|best| best.quality == layer.quality)
                    .unwrap_or(false)
            } else {
                // If we can't identify the layer, forward to all (fallback behavior)
                true
            };

            if should_forward {
                // Send RTP packet to subscriber
                if let Err(e) = subscriber.receive_rtp_packet(&rtp_packet).await {
                    tracing::error!("Failed to forward RTP to subscriber {}: {}",
                                  subscriber.participant_id, e);
                }
            }
        }
    }

    /// Find simulcast layer by SSRC
    fn find_simulcast_layer_by_ssrc(&self, ssrc: u32) -> Option<SimulcastLayer> {
        for layer_entry in self.simulcast_layers.iter() {
            let layer = layer_entry.value();
            if layer.ssrc == ssrc {
                return Some(layer.clone());
            }
        }
        None
    }

    /// Handle RTCP feedback for quality adaptation
    async fn handle_rtcp_feedback(&self, rtcp: &str0m::rtcp::Rtcp) {
        // TODO: Parse Transport-CC feedback and update network conditions
        // This is where we would extract bandwidth estimation, RTT, packet loss, etc.
        // from RTCP feedback reports and update the quality manager

        // For now, create dummy network conditions for demonstration
        let conditions = NetworkConditions {
            available_bandwidth: 1_500_000, // 1.5 Mbps
            rtt_ms: 75.0,
            packet_loss: 0.02, // 2%
            jitter_ms: 15.0,
            last_update: std::time::Instant::now(),
        };

        self.update_network_conditions(conditions);
    }
}<|MERGE_RESOLUTION|>--- conflicted
+++ resolved
@@ -18,39 +18,16 @@
 use tokio_util::sync::CancellationToken;
 
 use crate::{
-<<<<<<< HEAD
     errors::RtcError,
-=======
-    services::udp_socket_manager::UdpSocketManager,
->>>>>>> 5b0f0594
     models::{
         callbacks::{IceCandidateHandler, JoinedHandler},
         connection_type::ConnectionType,
         streaming_protocol::StreamingProtocol,
-<<<<<<< HEAD
     },
-=======
-        params::{IceCandidateCallback, JoinedCallback, RtcManagerConfigs},
-        quality::TrackQuality,
-    },
-    errors::RtcError,
-    services::quality_manager::{QualityManager, NetworkConditions},
->>>>>>> 5b0f0594
 };
 
 use super::{subscriber::Subscriber, track::Track};
 use crate::utils::udp_runtime::RtcUdpRuntime;
-
-#[derive(Debug, Clone)]
-pub struct SimulcastLayer {
-    pub quality: TrackQuality,
-    pub ssrc: u32,
-    pub width: u32,
-    pub height: u32,
-    pub framerate: u32,
-    pub bitrate: u32,
-    pub is_active: bool,
-}
 
 pub struct Publisher {
     pub participant_id: String,
@@ -64,7 +41,6 @@
     pub is_audio_enabled: Arc<AtomicU8>,
     pub is_e2ee_enabled: Arc<AtomicU8>,
     pub streaming_protocol: StreamingProtocol,
-<<<<<<< HEAD
     // pub track_event_sender: Option<mpsc::UnboundedSender<TrackSubscribedMessage>>,
     // pub track_event_receiver: Option<mpsc::UnboundedReceiver<TrackSubscribedMessage>>,
     // pub ice_handler: Option<I>,
@@ -73,17 +49,6 @@
     pub incoming_mid_kind: Arc<DashMap<Mid, MediaKind>>,
     // Throttle keyframe requests per mid
     pub last_kf_req: Arc<DashMap<Mid, Instant>>,
-=======
-    pub track_event_sender: Option<mpsc::UnboundedSender<TrackSubscribedMessage>>,
-    pub track_event_receiver: Option<mpsc::UnboundedReceiver<TrackSubscribedMessage>>,
-    pub ice_candidate_callback: Option<IceCandidateCallback>,
-    pub joined_callback: Option<JoinedCallback>,
-    pub quality_manager: Arc<QualityManager>,
-    /// Simulcast layers: High, Medium, Low quality streams
-    pub simulcast_layers: Arc<DashMap<TrackQuality, SimulcastLayer>>,
-    /// Shared UDP socket manager
-    pub udp: Arc<RwLock<UdpSocketManager>>,
->>>>>>> 5b0f0594
 }
 
 impl Publisher {
@@ -95,7 +60,6 @@
         is_audio_enabled: bool,
         is_e2ee_enabled: bool,
         streaming_protocol: StreamingProtocol,
-<<<<<<< HEAD
         ice_handler: I,
         joined_handler: J,
     ) -> Result<Arc<Self>, RtcError>
@@ -103,58 +67,11 @@
         I: IceCandidateHandler,
         J: JoinedHandler + Clone,
     {
-=======
-        ice_candidate_callback: IceCandidateCallback,
-        joined_callback: JoinedCallback,
-        configs: RtcManagerConfigs,
-        udp: Arc<RwLock<UdpSocketManager>>,
-    ) -> Result<Arc<Self>, RtcError> {
->>>>>>> 5b0f0594
         // Create str0m RTC instance
-        let mut rtc = Rtc::builder().build();
-
-        // Add local candidate from the shared UDP socket (chat.rs style)
-        let candidate = udp.read().create_host_candidate()?;
-        rtc.add_local_candidate(candidate);
+        let rtc = Rtc::builder().build();
 
         // Create event channel for runtime -> publisher
         let (event_tx, event_rx) = mpsc::sync_channel(1);
-
-        // Initialize simulcast layers
-        let simulcast_layers = Arc::new(DashMap::new());
-
-        // Add default simulcast layers for video
-        if is_video_enabled {
-            simulcast_layers.insert(TrackQuality::High, SimulcastLayer {
-                quality: TrackQuality::High,
-                ssrc: 0, // Will be set when media is added
-                width: 1920,
-                height: 1080,
-                framerate: 30,
-                bitrate: 2_000_000, // 2 Mbps
-                is_active: true,
-            });
-
-            simulcast_layers.insert(TrackQuality::Medium, SimulcastLayer {
-                quality: TrackQuality::Medium,
-                ssrc: 0, // Will be set when media is added
-                width: 1280,
-                height: 720,
-                framerate: 30,
-                bitrate: 1_000_000, // 1 Mbps
-                is_active: true,
-            });
-
-            simulcast_layers.insert(TrackQuality::Low, SimulcastLayer {
-                quality: TrackQuality::Low,
-                ssrc: 0, // Will be set when media is added
-                width: 640,
-                height: 360,
-                framerate: 15,
-                bitrate: 300_000, // 300 Kbps
-                is_active: true,
-            });
-        }
 
         let publisher = Arc::new(Self {
             participant_id,
@@ -168,22 +85,12 @@
             is_audio_enabled: Arc::new(AtomicU8::new(if is_audio_enabled { 1 } else { 0 })),
             is_e2ee_enabled: Arc::new(AtomicU8::new(if is_e2ee_enabled { 1 } else { 0 })),
             streaming_protocol,
-<<<<<<< HEAD
             // track_event_sender: Some(track_event_sender),
             // track_event_receiver: Some(track_event_receiver),
             // ice_handler: Some(ice_handler),
             // joined_handler: Some(joined_handler),
             incoming_mid_kind: Arc::new(DashMap::new()),
             last_kf_req: Arc::new(DashMap::new()),
-=======
-            track_event_sender: Some(track_event_sender),
-            track_event_receiver: Some(track_event_receiver),
-            ice_candidate_callback: Some(ice_candidate_callback),
-            joined_callback: Some(joined_callback),
-            quality_manager: Arc::new(QualityManager::new()),
-            simulcast_layers,
-            udp,
->>>>>>> 5b0f0594
         });
 
         // Register with global UDP runtime
@@ -218,36 +125,26 @@
     }
 
     pub fn handle_offer(&self, offer_sdp: String) -> Result<String, RtcError> {
-<<<<<<< HEAD
-=======
-        tracing::info!("handle_offer: {}", offer_sdp.len());
->>>>>>> 5b0f0594
         let mut rtc = self.rtc.write();
 
-        // Parse and set remote offer
-        let offer: str0m::change::SdpOffer =
-<<<<<<< HEAD
-            SdpOffer::from_sdp_string(&offer_sdp).map_err(|_| RtcError::FailedToSetSdp)?;
-=======
-            str0m::change::SdpOffer::from_sdp_string(&offer_sdp).map_err(|_| RtcError::FailedToSetSdp)?;
-
-        tracing::info!("parsed offer");
->>>>>>> 5b0f0594
+        // Parse and set remote offer (support both raw SDP and JSON-wrapped SDP)
+        let offer: str0m::change::SdpOffer = match SdpOffer::from_sdp_string(&offer_sdp) {
+            Ok(o) => o,
+            Err(_) => serde_json::from_str(&offer_sdp).map_err(|_| RtcError::FailedToSetSdp)?,
+        };
 
         let answer = rtc
             .sdp_api()
             .accept_offer(offer)
             .map_err(|e| RtcError::Str0mError(e))?;
 
-        tracing::info!("accepted offer");
-
         // Convert answer to SDP string
         let answer_sdp = answer.to_sdp_string();
 
         Ok(answer_sdp)
     }
 
-    pub fn create_offer(&self) -> Result<String, RtcError> {
+    pub async fn create_offer(&self) -> Result<String, RtcError> {
         let mut rtc = self.rtc.write();
 
         // Add media tracks based on enabled flags
@@ -263,15 +160,7 @@
                 changes.add_media(MediaKind::Audio, Direction::SendRecv, None, None, None);
         }
 
-<<<<<<< HEAD
         let (offer, _pending) = changes.apply().ok_or(RtcError::FailedToCreateOffer)?;
-=======
-        let (offer, _pending) = changes.apply()
-            .ok_or(RtcError::FailedToCreateOffer)?;
-
-        // Convert offer to SDP string
-        let offer_sdp = offer.to_sdp_string();
->>>>>>> 5b0f0594
 
         // Return SDP string in standard format
         Ok(offer.to_sdp_string())
@@ -321,7 +210,6 @@
         self.tracks.clear();
     }
 
-<<<<<<< HEAD
     fn run_event_loop<J>(self: Arc<Self>, rx: Receiver<Event>, joined_handler: J)
     where
         J: JoinedHandler + Clone,
@@ -331,115 +219,6 @@
             if self.cancel_token.is_cancelled() {
                 break;
             }
-=======
-    /// Update network conditions for quality adaptation
-    pub fn update_network_conditions(&self, conditions: NetworkConditions) {
-        self.quality_manager.update_network_conditions(conditions);
-
-        // Check if quality change is needed
-        if let Some(recommendation) = self.quality_manager.get_quality_recommendation() {
-            tracing::info!("Quality change recommended: {:?} -> {:?} (reason: {:?})",
-                         recommendation.from_quality, recommendation.to_quality, recommendation.reason);
-
-            // Apply quality change to all subscribers
-            self.apply_quality_change_to_subscribers(recommendation.to_quality);
-        }
-    }
-
-    /// Apply quality change to all subscribers
-    fn apply_quality_change_to_subscribers(&self, target_quality: TrackQuality) {
-        for subscriber_entry in self.subscribers.iter() {
-            let subscriber = subscriber_entry.value();
-            subscriber.set_preferred_quality(target_quality);
-        }
-    }
-
-    /// Get available simulcast layers
-    pub fn get_simulcast_layers(&self) -> Vec<SimulcastLayer> {
-        self.simulcast_layers.iter()
-            .map(|entry| entry.value().clone())
-            .collect()
-    }
-
-    /// Enable/disable a specific simulcast layer
-    pub fn set_simulcast_layer_active(&self, quality: TrackQuality, active: bool) {
-        if let Some(mut layer) = self.simulcast_layers.get_mut(&quality) {
-            layer.is_active = active;
-            tracing::info!("Simulcast layer {:?} set to active: {}", quality, active);
-        }
-    }
-
-    /// Get the best available simulcast layer for a subscriber
-    pub fn get_best_layer_for_subscriber(&self, subscriber_quality: TrackQuality) -> Option<SimulcastLayer> {
-        // Try to find the requested quality first
-        if let Some(layer) = self.simulcast_layers.get(&subscriber_quality) {
-            if layer.is_active {
-                return Some(layer.clone());
-            }
-        }
-
-        // Fall back to lower quality if requested is not available
-        let fallback_order = match subscriber_quality {
-            TrackQuality::High => vec![TrackQuality::Medium, TrackQuality::Low],
-            TrackQuality::Medium => vec![TrackQuality::Low, TrackQuality::High],
-            TrackQuality::Low => vec![TrackQuality::Medium, TrackQuality::High],
-        };
-
-        for quality in fallback_order {
-            if let Some(layer) = self.simulcast_layers.get(&quality) {
-                if layer.is_active {
-                    return Some(layer.clone());
-                }
-            }
-        }
-
-        None
-    }
-
-    async fn run_rtc_loop(&self) {
-        let mut last_timeout = Instant::now();
-        
-        loop {
-            if self.cancel_token.is_cancelled() {
-                break;
-            }
-
-            let output = {
-                let mut rtc = self.rtc.write();
-                rtc.poll_output()
-            };
-
-            match output {
-                Ok(Output::Timeout(timeout)) => {
-                    let now = Instant::now();
-                    if now >= timeout {
-                        last_timeout = now;
-                        let mut rtc = self.rtc.write();
-                        let _ = rtc.handle_input(Input::Timeout(now));
-                    }
-                }
-                Ok(Output::Transmit(transmit)) => {
-                    // Register mapping from remote addr -> this RTC, like str0m chat.rs
-                    let dest = transmit.destination;
-                    self.udp.read().register_rtc(dest, self.rtc.clone());
-
-                    // Send data to network via shared UDP socket
-                    if let Err(e) = self.udp.read().send_transmit(transmit) {
-                        tracing::error!("Failed to send transmit: {}", e);
-                    }
-                }
-                Ok(Output::Event(event)) => {
-                    self.handle_rtc_event(event).await;
-                }
-                Err(e) => {
-                    tracing::error!("RTC error: {:?}", e);
-                    break;
-                }
-            }
-
-            // Small delay to prevent busy loop
-            tokio::time::sleep(Duration::from_millis(1)).await;
->>>>>>> 5b0f0594
         }
     }
 
@@ -474,11 +253,7 @@
             }
             Event::RtpPacket(packet) => {
                 // Forward RTP packet to subscribers
-                self.forward_rtp_to_subscribers(packet).await;
-            }
-            Event::RtcpPacket(rtcp) => {
-                // Handle RTCP feedback for quality adaptation
-                self.handle_rtcp_feedback(&rtcp).await;
+                tracing::debug!("Received RTP packet: {:?}", packet);
             }
             _ => {
                 tracing::debug!("Unhandled RTC event: {:?}", event);
@@ -486,7 +261,6 @@
         }
     }
 
-<<<<<<< HEAD
     fn forward_media_to_subscribers(&self, media_data: MediaData) {
         if media_data.rid.is_some() && media_data.rid != Some(Rid::from("h")) {
             return;
@@ -550,108 +324,6 @@
         let mut rtc = self.rtc.write();
         if let Some(mut writer) = rtc.writer(data.mid) {
             let _ = writer.request_keyframe(data.rid, KeyframeRequestKind::Fir);
-=======
-    async fn forward_media_to_subscribers(&self, media_data: str0m::media::MediaData) {
-        // Forward media data to all subscribers based on their preferred quality
-        tracing::debug!("Forwarding media data: {} bytes to {} subscribers",
-                       media_data.data.len(), self.subscribers.len());
-
-        for subscriber_entry in self.subscribers.iter() {
-            let subscriber = subscriber_entry.value();
-            let subscriber_quality = subscriber.get_preferred_quality();
-
-            // Get the best available simulcast layer for this subscriber
-            if let Some(layer) = self.get_best_layer_for_subscriber(subscriber_quality) {
-                tracing::debug!("Forwarding {:?} quality layer to subscriber {}",
-                              layer.quality, subscriber.participant_id);
-
-                // Send media data to subscriber's RTC instance
-                {
-                    let mut subscriber_rtc = subscriber.rtc.write();
-
-                    // Create input for the subscriber's RTC instance
-                    let input = str0m::Input::Receive(
-                        std::time::Instant::now(),
-                        str0m::net::Receive {
-                            source: "127.0.0.1:0".parse().unwrap(), // Placeholder source
-                            destination: "127.0.0.1:0".parse().unwrap(), // Placeholder destination
-                            contents: media_data.data.clone(),
-                        }
-                    );
-
-                    if let Err(e) = subscriber_rtc.handle_input(input) {
-                        tracing::error!("Failed to forward media to subscriber {}: {}",
-                                      subscriber.participant_id, e);
-                    }
-                }
-            } else {
-                tracing::warn!("No suitable simulcast layer available for subscriber {} (requested: {:?})",
-                             subscriber.participant_id, subscriber_quality);
-            }
->>>>>>> 5b0f0594
-        }
-    }
-
-    async fn forward_rtp_to_subscribers(&self, rtp_packet: str0m::rtp::RtpPacket) {
-        // Forward RTP packet to subscribers based on simulcast layer matching
-        tracing::debug!("Forwarding RTP packet: SSRC={}, PT={} to {} subscribers",
-                       rtp_packet.header.ssrc, rtp_packet.header.payload_type, self.subscribers.len());
-
-        // Find which simulcast layer this RTP packet belongs to
-        let packet_layer = self.find_simulcast_layer_by_ssrc(rtp_packet.header.ssrc);
-
-        for subscriber_entry in self.subscribers.iter() {
-            let subscriber = subscriber_entry.value();
-            let subscriber_quality = subscriber.get_preferred_quality();
-
-            // Check if this RTP packet matches the subscriber's preferred quality
-            let should_forward = if let Some(layer) = &packet_layer {
-                // Forward if the packet's layer matches subscriber's preference or is the best available
-                layer.quality == subscriber_quality ||
-                self.get_best_layer_for_subscriber(subscriber_quality)
-                    .map(|best| best.quality == layer.quality)
-                    .unwrap_or(false)
-            } else {
-                // If we can't identify the layer, forward to all (fallback behavior)
-                true
-            };
-
-            if should_forward {
-                // Send RTP packet to subscriber
-                if let Err(e) = subscriber.receive_rtp_packet(&rtp_packet).await {
-                    tracing::error!("Failed to forward RTP to subscriber {}: {}",
-                                  subscriber.participant_id, e);
-                }
-            }
-        }
-    }
-
-    /// Find simulcast layer by SSRC
-    fn find_simulcast_layer_by_ssrc(&self, ssrc: u32) -> Option<SimulcastLayer> {
-        for layer_entry in self.simulcast_layers.iter() {
-            let layer = layer_entry.value();
-            if layer.ssrc == ssrc {
-                return Some(layer.clone());
-            }
-        }
-        None
-    }
-
-    /// Handle RTCP feedback for quality adaptation
-    async fn handle_rtcp_feedback(&self, rtcp: &str0m::rtcp::Rtcp) {
-        // TODO: Parse Transport-CC feedback and update network conditions
-        // This is where we would extract bandwidth estimation, RTT, packet loss, etc.
-        // from RTCP feedback reports and update the quality manager
-
-        // For now, create dummy network conditions for demonstration
-        let conditions = NetworkConditions {
-            available_bandwidth: 1_500_000, // 1.5 Mbps
-            rtt_ms: 75.0,
-            packet_loss: 0.02, // 2%
-            jitter_ms: 15.0,
-            last_update: std::time::Instant::now(),
-        };
-
-        self.update_network_conditions(conditions);
+        }
     }
 }